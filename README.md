--- conflicted
+++ resolved
@@ -144,14 +144,10 @@
 
 
 ## Compatibility  
-<<<<<<< HEAD
 PySHACL is a Python3 library. For best compatibility use Python v3.6 or greater. This library _**does not work**_ on Python v2.7.x or below. 
 
-PySHACL v0.11.1.post1 is the last release targeting compatibility with Python v3.5. PySHACL v0.12.0 and above _**does not work**_ on Python v3.5.x or below.
-Use v0.11.1.post1 if you need to run PySHACL on Python v3.5.
-=======
-PySHACL is a Python3 library. For best compatibility use Python v3.5 or greater. This library _**does not work**_ on Python v2.7.x or below. 
->>>>>>> f479b1e3
+PySHACL v0.11.3 is the last release targeting compatibility with Python v3.5. PySHACL v0.12.0 and above _**does not work**_ on Python v3.5.x or below.
+Use v0.11.3 if you need to run PySHACL on Python v3.5.
 
 
 ## Features  
