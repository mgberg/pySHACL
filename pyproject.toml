--- conflicted
+++ resolved
@@ -63,11 +63,7 @@
 python = "^3.8.1"  # Poetry doesn't read from [project.requires-python]
 # Note, 3.8.0 is not supported, only 3.8.1 or above. See:
 # https://github.com/RDFLib/rdflib/blob/3bee979cd0e5b6efc57296b4fc43dd8ede8cf375/CHANGELOG.md?plain=1#L53
-<<<<<<< HEAD
-rdflib = {version=">=6.3.2,<8.0", python = ">=3.8.1", extras=["http"]}
-=======
 rdflib = {version=">=6.3.2,<8.0", python = ">=3.8.1", extras=["html"]}
->>>>>>> 5e93bd42
 owlrl = ">=6.0.2,<7"
 prettytable = [
     {version=">=3.5.0", python = ">=3.8,<3.12"},
