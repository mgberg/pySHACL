--- conflicted
+++ resolved
@@ -54,15 +54,9 @@
 
 [tool.poetry.dependencies]
 python = "^3.6.2"  # Compatible python versions must be declared here
-<<<<<<< HEAD
 rdflib = ">=6.0.0,<7"
-owlrl = "^5.2.1"
-rdflib-jsonld = ">=0.4.0,<0.6"
-=======
-rdflib = ">=5.0.0,<7"
 owlrl = "^5.2.3"
 rdflib-jsonld = { version=">=0.4.0,<0.6", optional=true}
->>>>>>> ed3330be
 pyduktape2 = {version="^0.4.1", python=">=3.6", optional=true}
 flake8 = {version="^3.8.0", python=">=3.6", optional=true}
 isort = {version="^5.7.0", python=">=3.6", optional=true}
