# -*- coding: utf-8 -*-

from distutils.version import LooseVersion
import rdflib

<<<<<<< HEAD
=======
RDFLIB_VERSION = LooseVersion(rdflib.__version__)
RDFLIB_421 = LooseVersion("4.2.1")
RDFLIB_500 = LooseVersion("5.0.0")
>>>>>>> bc8b3962

def rdflib_bool_patch():
    from rdflib.term import _toPythonMapping, _XSD_PFX, URIRef
    rdflib.NORMALIZE_LITERALS = False
    _toPythonMapping[URIRef(_XSD_PFX + 'boolean')] = \
        lambda i: i.lower() == 'true'


def rdflib_term_ge_le_patch():
    def __le__(term, other):
        r = term.__lt__(other)
        if r:
            return r
        try:
            return term.eq(other)
        except TypeError:
            return NotImplemented

    def __ge__(term, other):
        try:
            return term.__gt__(other) or term.eq(other)
        except TypeError:
            return NotImplemented
    setattr(rdflib.term.Literal, "__ge__", __ge__)
    setattr(rdflib.term.Literal, "__le__", __le__)


def apply_patches():
<<<<<<< HEAD
    rdflib_bool_patch()
    rdflib_term_ge_le_patch()
=======
    #applied = apply_patches.applied
    #if applied:
    #    return True
    if RDFLIB_500 > RDFLIB_VERSION:
        rdflib_bool_patch()
    if RDFLIB_421 >= RDFLIB_VERSION:
        rdflib_term_ge_le_patch()
    #apply_patches.applied = True
>>>>>>> bc8b3962
    return True
<|MERGE_RESOLUTION|>--- conflicted
+++ resolved
@@ -3,12 +3,9 @@
 from distutils.version import LooseVersion
 import rdflib
 
-<<<<<<< HEAD
-=======
 RDFLIB_VERSION = LooseVersion(rdflib.__version__)
 RDFLIB_421 = LooseVersion("4.2.1")
 RDFLIB_500 = LooseVersion("5.0.0")
->>>>>>> bc8b3962
 
 def rdflib_bool_patch():
     from rdflib.term import _toPythonMapping, _XSD_PFX, URIRef
@@ -37,10 +34,6 @@
 
 
 def apply_patches():
-<<<<<<< HEAD
-    rdflib_bool_patch()
-    rdflib_term_ge_le_patch()
-=======
     #applied = apply_patches.applied
     #if applied:
     #    return True
@@ -49,5 +42,5 @@
     if RDFLIB_421 >= RDFLIB_VERSION:
         rdflib_term_ge_le_patch()
     #apply_patches.applied = True
->>>>>>> bc8b3962
     return True
+apply_patches.applied = False
